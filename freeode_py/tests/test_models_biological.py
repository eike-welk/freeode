--- conflicted
+++ resolved
@@ -42,18 +42,16 @@
  
     directory = 'models/biological/'
     base_name = 'exponential_growth'
-    output_suffix = '_test1'
+    test_suffix = 'testprog_0'
     
     #Special name for output, to avoid race condition if input  file is used 
     #by other test too
     in_name = directory + base_name + '.siml'
-    out_name = directory + base_name + output_suffix + '.py'
     
     #Run compiler and simulation(s); catch the output
-    res_txt = compile_run(in_name, out_name, '--no-graphs')
+    res_txt = compile_run(in_name, test_suffix)
     #Search for the test lines
-    search_result_lines(res_txt, [Line(['final-values:', 40.343, 20])
-                                  ])
+    search_result_lines(res_txt, ['final-values: 40.343 20.0'])
 
 
       
@@ -73,13 +71,7 @@
     #Run compiler and simulation(s); catch the output
     res_txt = compile_run(in_name, test_suffix)
     #Search for the test lines
-<<<<<<< HEAD
-    search_result_lines(res_txt, [Line(['final-values:',   10.1, 0, 20])
-=======
-    search_result_lines(res_txt, ['initial-values: 0.1 20.0', 
-                                  'final-values:  10.1  0.0',
->>>>>>> 3fd55775
-                                  ])
+    search_result_lines(res_txt, ['final-values: 10.1 0.0 20.0'])
 
 
 
@@ -180,9 +172,5 @@
 
 if __name__ == '__main__':
     # Debugging code may go here.
-<<<<<<< HEAD
     test_exponential_growth()
-=======
-    test_predator_prey()
->>>>>>> 3fd55775
-    pass #pylint:disable-msg=W0107
+    pass #pylint:disable-msg=W0107